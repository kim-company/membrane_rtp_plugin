--- conflicted
+++ resolved
@@ -3,14 +3,7 @@
 
   import Membrane.Testing.Assertions
 
-<<<<<<< HEAD
-  alias Membrane.{RTP, RTCP}
-=======
-  alias Membrane.RemoteStream
-  alias Membrane.RTCP
-  alias Membrane.RTCP.{Header, Packet}
-  alias Membrane.RTP
->>>>>>> ffc13177
+  alias Membrane.{RemoteStream, RTP, RTCP}
   alias Membrane.Testing
 
   @rtp_input %{
@@ -254,11 +247,7 @@
     end)
 
     assert_end_of_stream(pipeline, {:sink, ^video_ssrc})
-<<<<<<< HEAD
     Testing.Pipeline.stop_and_terminate(pipeline, blocking?: true)
-=======
-    Testing.Pipeline.stop_and_terminate(pipeline, blcoking?: true)
     assert_pipeline_playback_changed(pipeline, _, :stopped)
->>>>>>> ffc13177
   end
 end