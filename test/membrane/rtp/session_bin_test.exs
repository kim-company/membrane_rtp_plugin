--- conflicted
+++ resolved
@@ -129,16 +129,6 @@
           |> to(:pauser)
           |> via_in(Pad.ref(:rtp_input, rtp_input_ref))
           |> to(:rtp),
-<<<<<<< HEAD
-          link(:hackney)
-          |> to(:parser)
-          |> via_in(Pad.ref(:input, options.output.video.ssrc), options: [use_payloader?: true])
-          |> to(:rtp)
-          |> via_out(Pad.ref(:rtp_output, options.output.video.ssrc),
-            options: [encoding: :H264]
-          )
-          |> to(:rtp_sink)
-=======
           # in case of payload_and_depayload option being true,
           # session bin is responsible for payloading the stream
           #
@@ -172,7 +162,6 @@
             )
             |> to(:rtp_sink)
           end
->>>>>>> d2114e0c
         ]
       }
 
@@ -200,11 +189,7 @@
         links: [
           link(:rtp)
           |> via_out(Pad.ref(:output, ssrc),
-<<<<<<< HEAD
-            options: [use_depayloader?: true, rtcp_fir_interval: nil]
-=======
             options: [depayloader: depayloader, rtcp_fir_interval: nil]
->>>>>>> d2114e0c
           )
           |> to({:sink, ssrc})
         ]
