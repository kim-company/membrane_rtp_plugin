--- conflicted
+++ resolved
@@ -35,18 +35,6 @@
   For applications such as an SFU it is not needed to either payload or depayload the RTP stream as we are always dealing with RTP format.
   In such a case, SessionBin will receive payloaded packets and work as a simple proxy just forwarding the packets (and decrypting them if necessary).
   Therefore it is possible to specify in newly added pads if payloaders/depayloaders should be used for the certain stream.
-
-  #### Jitter Buffer
-  Some depayloaders may need the incoming packets to be in a correct order therefore one needs to not only
-  use depayloader but also include a jitter buffer. It can be specified via pad's option `use_jitter_buffer?` when
-  adding `Pad.ref(:output, ssrc)` pad.
-
-
-  #### Important note
-  Payloaders and depayloaders are mostly needed when working with external media sources (in different formats than RTP).
-  For applications such an SFU it is not needed to either payload or depayload the RTP stream as we are always dealing with RTP format.
-  In such a case, SessionBin will receive payloaded packets and work as a simple proxy just forwarding the packets (and decrypting them if necessary).
-  Therefore it is possible to specify in newly added pads if payloaders/depayloaders should be used for the correlated stream.
 
   ## RTCP
   RTCP packets for inbound stream can be provided either in-band or via a separate `rtp_input` pad instance. Corresponding
@@ -155,13 +143,6 @@
     caps: :any,
     availability: :on_request,
     options: [
-<<<<<<< HEAD
-      use_payloader?: [
-        spec: boolean(),
-        default: true,
-        description: """
-        Defines whether paylaoder should be used for incoming stream.
-=======
       payloader: [
         spec: module() | nil,
         default: nil,
@@ -169,7 +150,6 @@
         Payloader's module that should be used for a media stream flowing through the pad.
 
         If set to nil then the payloading process gets skipped.
->>>>>>> d2114e0c
         """
       ]
     ]
@@ -191,16 +171,6 @@
         Depayloader's module that should be used for an outgoing media stream flowing through the pad.
 
         If set to nil then the depayloading process gets skipped.
-        """
-      ],
-      use_depayloader?: [
-        spec: boolean(),
-        default: true,
-        description: """
-        Defines whether the incoming stream should be depayloaded from RTP stream.
-
-        Depayloading stream goes through `Membrane.RTP.DepayloaderBin` which besides creating a depayloader instance will
-        also use a jitter buffer.
         """
       ],
       clock_rate: [
@@ -358,12 +328,7 @@
   @impl true
   def handle_pad_added(Pad.ref(:output, ssrc) = pad, ctx, state) do
     %{
-<<<<<<< HEAD
-      encoding: encoding_name,
-      use_depayloader?: use_depayloader?,
-=======
       depayloader: depayloader,
->>>>>>> d2114e0c
       clock_rate: clock_rate,
       extensions: extensions,
       rtcp_fir_interval: fir_interval,
@@ -371,16 +336,8 @@
     } = ctx.pads[pad].options
 
     payload_type = Map.fetch!(state.ssrc_pt_mapping, ssrc)
-<<<<<<< HEAD
-    encoding_name = encoding_name || get_from_register!(:encoding_name, payload_type, state)
     clock_rate = clock_rate || get_from_register!(:clock_rate, payload_type, state)
 
-    depayloader = if use_depayloader?, do: get_depayloader!(encoding_name, state), else: nil
-
-=======
-    clock_rate = clock_rate || get_from_register!(:clock_rate, payload_type, state)
-
->>>>>>> d2114e0c
     {local_ssrc, state} = add_ssrc(ssrc, state)
 
     rtp_stream_name = {:stream_receive_bin, ssrc}
@@ -437,33 +394,18 @@
       when name in [:input, :rtp_output] do
     input_pad = Pad.ref(:input, ssrc)
     output_pad = Pad.ref(:rtp_output, ssrc)
-<<<<<<< HEAD
 
     pads_present? = Enum.all?([input_pad, output_pad], &Map.has_key?(ctx.pads, &1))
 
-=======
-
-    pads_present? = Enum.all?([input_pad, output_pad], &Map.has_key?(ctx.pads, &1))
-
->>>>>>> d2114e0c
     # if one of the pads is missing do nothing and wait for the other pad to be added
     if not pads_present? or Map.has_key?(ctx.children, {:stream_send_bin, ssrc}) do
       {:ok, state}
     else
-<<<<<<< HEAD
-      %{use_payloader?: use_payloader?} = ctx.pads[input_pad].options
-      %{encoding: encoding_name, clock_rate: clock_rate} = ctx.pads[output_pad].options
-=======
       %{payloader: payloader} = ctx.pads[input_pad].options
       %{clock_rate: clock_rate} = ctx.pads[output_pad].options
->>>>>>> d2114e0c
 
       payload_type = get_output_payload_type!(ctx, ssrc)
       clock_rate = clock_rate || get_from_register!(:clock_rate, payload_type, state)
-<<<<<<< HEAD
-      payloader = if use_payloader?, do: get_payloader!(encoding_name, state), else: nil
-=======
->>>>>>> d2114e0c
 
       maybe_link_encryptor =
         &to(&1, {:srtp_encryptor, ssrc}, %SRTP.Encryptor{policies: state.srtp_policies})
