defmodule Membrane.RTP.SessionBin do
  @moduledoc """
  Bin handling one RTP session, that may consist of multiple incoming and outgoing RTP streams.

  ## Incoming streams
  Incoming RTP streams can be connected via `:rtp_input` pads. As each pad can provide multiple RTP streams,
  they are distinguished basing on SSRC. Once a new stream is received, bin sends `t:new_stream_notification_t/0`
  notification, meaning the parent should link `Pad.ref(:output, ssrc)` pad to consuming components. The stream is
  then depayloaded and forwarded via said pad.

  ## Outgoing streams
  To create an RTP stream, the source stream needs to be connected via `Pad.ref(:input, ssrc)` pad and the sink -
  via `Pad.ref(:rtp_output, ssrc)`. At least one of `:encoding` or `:payload_type` options of `:rtp_output` pad
  must be provided too.

  ## Payloaders and depayloaders
  Payloaders are Membrane elements that transform stream so that it can be put into RTP packets, while depayloaders
  work the other way round. Different codecs require different payloaders and depayloaders.

  By default `SessionBin` will neither payload nor depayload incoming/outgoing streams, to do so a payloader/depayloader needs to be
  passed via `Pad.ref(:input, ssrc)` and `Pad.ref(:output, ssrc)` pads options.

  Payloading/Depayloading is necessary if we need to somehow transform the streams. If `SessionBin`s main role is to route packets
  then depayloading and payloading processes are redundant.

  Payloaders and depayloaders can be found in `membrane_rtp_X_plugin` packages, where X stands for codec name.
  It's enough when such a plugin is added to dependencies. To determine which payloader/depayloader to use, one can use `Membrane.RTP.PayloadFormatResolver`
  which given an encoding name should resolve to proper payloader/depayloader modules (if those previously have been registered via mentioned plugins).

  For payloading and depayloading, `SessionBin` uses respective bins `Membrane.RTP.PayloaderBin` and `Membrane.RTP.DepayloaderBin`
  which will be spawned once payloader/depayloader are passed explicitly via pads' options.

  #### Important note
  Payloaders and depayloaders are mostly needed when working with external media sources (in different formats than RTP).
  For applications such as an SFU it is not needed to either payload or depayload the RTP stream as we are always dealing with RTP format.
  In such a case, SessionBin will receive payloaded packets and work as a simple proxy just forwarding the packets (and decrypting them if necessary).
  Therefore it is possible to specify in newly added pads if payloaders/depayloaders should be used for the certain stream.

  ## Padding
  Addition and removal of a padding from RTP packets is handled by the RTP plugin.

  To send a packet with a padding, one should include `padding_size` field in `Membrane.Buffer`'s metadata.

  E.g.

  ```elixir
  metadata = %{rtp: %{padding_size: 20}}
  ```

  will result in adding 20 bytes of padding at the end of packet's payload.

  When parsing an RTP stream, a padding is stripped out and the `padding_size` field is set appropriately to the
  number of bytes that were removed.

  For more information, please refer to the [RFC 3550, sec. 5](https://www.rfc-editor.org/rfc/rfc3550#section-5)

  ## RTCP
  RTCP packets for inbound stream can be provided either in-band or via a separate `rtp_input` pad instance. Corresponding
  receiver report packets will be sent back through `rtcp_receiver_output` with the same id as `rtp_input` for the RTP stream.

  RTCP for outbound stream is not yet supported. # But will be :)
  """
  use Membrane.Bin

  require Bitwise
  require Membrane.Logger
  alias Membrane.RTP.{PayloadFormat, Session}
<<<<<<< HEAD
  alias Membrane.RTP.SessionBin.RTXInfo
  alias Membrane.RTP.SSRCRouter.RequireExtensions
  alias Membrane.{ParentSpec, RemoteStream, RTCP, RTP, SRTP}
=======
  alias Membrane.{RemoteStream, RTCP, RTP, SRTP}
>>>>>>> 727ec407

  @type new_stream_notification_t :: Membrane.RTP.SSRCRouter.new_stream_notification_t()

  @typedoc """
  An atom that identifies an RTP extension in the bin. It will be used by the module implementing it
  to mark its header extension under `Membrane.RTP.Header.Extension`'s `identifier` key.
  """
  @type rtp_extension_name_t :: atom()

  @typedoc """
  A module representing an RTP extension that will be spawned and linked just after a newly created
  `:input` pad or before a newly created `:output` pad representing a single RTP stream.

  Given extension config must be a valid `Membrane.Filter`.

  An extension will be spawned inside the bin under `{extension_name, ssrc}` name.

  ### RTP plugin ships with the following extensions:
  * `Membrane.RTP.VAD`
  * `Membrane.RTP.TWCCReceiver`
  * `Membrane.RTP.TWCCSender`

  ### TWCC
  TWCC as a transport-wide extension is handled differently, and is linked from `RTP.SSRCRouter`
  to possibly many `RTP.StreamReceiveBin`s. Only the first TWCC extension is initialized, and it
  will handle all RTP streams that have declared support for it. For outgoing streams, an `RTP.TWCCSender`
  element will be spawned and linked to all `RTP.StreamSendBin`s.
  """
  @type rtp_extension_option_t ::
          {extension_name :: rtp_extension_name_t(),
           extension_config :: Membrane.ChildrenSpec.child_definition_t()}

  @type rtp_extension_options_t :: [rtp_extension_option_t]

  @typedoc """
  A mapping between internally used `rtp_extension_name_t()` and extension identifiers expected by RTP stream receiver.
  """
  @type rtp_extension_mapping_t :: %{rtp_extension_name_t() => 1..14}

  @typedoc """
  A definition of a general extension inside `Membrane.RTP.StreamReceiveBin`. Each extension should
  have just a single input and output pad named accordingly.

  Extensions can implement different functionalities, for example a filter can be responsible for dropping silent
  audio packets when encountered VAD extension data in header extensions of a packet.
  """
  @type extension_t :: {Membrane.Child.name_t(), Membrane.ChildrenSpec.child_definition_t()}

  @ssrc_boundaries 2..(Bitwise.bsl(1, 32) - 1)

  @rtp_input_params [toilet_capacity: 500]

  def_options fmt_mapping: [
                spec: %{RTP.payload_type_t() => {RTP.encoding_name_t(), RTP.clock_rate_t()}},
                default: %{},
                description: "Mapping of the custom payload types ( > 95)"
              ],
              rtcp_receiver_report_interval: [
                spec: Membrane.Time.t() | nil,
                default: nil,
                description: "Interval between sending subseqent RTCP receiver reports."
              ],
              rtcp_sender_report_interval: [
                spec: Membrane.Time.t() | nil,
                default: nil,
                description: "Interval between sending subseqent RTCP sender reports."
              ],
              receiver_ssrc_generator: [
                spec:
                  (local_ssrcs :: [pos_integer], remote_ssrcs :: [pos_integer] ->
                     ssrc :: pos_integer),
                default: &__MODULE__.generate_receiver_ssrc/2,
                description: """
                Function generating receiver SSRCs. Default one generates random SSRC
                that is not in `local_ssrcs` nor `remote_ssrcs`.
                """
              ],
              secure?: [
                default: false,
                description: """
                Specifies whether to use SRTP.
                Requires adding [srtp](https://github.com/membraneframework/elixir_libsrtp) dependency to work.
                """
              ],
              srtp_policies: [
                spec: [ExLibSRTP.Policy.t()],
                default: [],
                description: """
                List of SRTP policies to use for decrypting packets. Used only when `secure?` is set to `true`.
                See `t:ExLibSRTP.Policy.t/0` for details.
                """
              ],
              receiver_srtp_policies: [
                spec: [ExLibSRTP.Policy.t()] | nil,
                default: nil,
                description: """
                List of SRTP policies to use for encrypting receiver reports and other receiver RTCP packets.
                Used only when `secure?` is set to `true`.
                Defaults to the value of `srtp_policies`.
                See `t:ExLibSRTP.Policy.t/0` for details.
                """
              ]

  @doc false
  @spec generate_receiver_ssrc([RTP.ssrc_t()], [RTP.ssrc_t()]) :: RTP.ssrc_t()
  def generate_receiver_ssrc(local_ssrcs, remote_ssrcs) do
    fn -> Enum.random(@ssrc_boundaries) end
    |> Stream.repeatedly()
    |> Enum.find(&(&1 not in local_ssrcs and &1 not in remote_ssrcs))
  end

  def_input_pad :input,
    demand_unit: :buffers,
    accepted_format: _any,
    availability: :on_request,
    options: [
      payloader: [
        spec: module() | nil,
        default: nil,
        description: """
        Payloader's module that should be used for a media stream flowing through the pad.

        If set to nil then the payloading process gets skipped.
        """
      ],
      rtp_extensions: [
        spec: [rtp_extension_options_t()],
        default: [],
        description: """
        List of RTP extension options. RTP plugin ships with the following extensions for input pad:
        * `:twcc` (sender) - it will tag outgoing packets with transport-wide sequence numbers and estimate available bandwidth.
        For input pad, TWCC sender can only be spawned. For more information refer to `Membrane.RTP.TWCCSender` module documentation.

        There is no possibility to pass user-defined RTP extenions for input pad.

        Examples:

        * `{:twcc, Mebrane.RTP.TWCCSender}`
        """
      ]
    ]

  def_input_pad :rtp_input,
    demand_unit: :buffers,
    accepted_format:
      %RemoteStream{type: :packetized, content_format: cf} when cf in [RTP, RTCP, nil],
    availability: :on_request

  def_output_pad :output,
    demand_unit: :buffers,
    accepted_format: _any,
    availability: :on_request,
    options: [
      depayloader: [
        spec: module() | nil,
        default: nil,
        description: """
        Depayloader's module that should be used for an outgoing media stream flowing through the pad.

        If set to nil then the depayloading process gets skipped.
        """
      ],
      telemetry_label: [
        spec: Membrane.TelemetryMetrics.label(),
        default: [],
        description: "Label passed to Membrane.TelemetryMetrics functions"
      ],
      encoding: [
        spec: RTP.encoding_name_t() | nil,
        default: nil
      ],
      clock_rate: [
        spec: integer() | nil,
        default: nil,
        description: """
        Clock rate to use. If not provided, determined from `fmt_mapping` or defaults registered by proper plugins i.e.
        `Membrane.RTP.X.Plugin` where X is the name of codec corresponding to `encoding`.
        """
      ],
      rtp_extensions: [
        spec: [rtp_extension_options_t()],
        default: [],
        description: """
        List of RTP extension options. RTP plugin ships with the following RTP extensions for output pad:
        * `:vad` will turn on Voice Activity Detection mechanism firing appropriate notifications when needed.
        Should be set only for audio tracks. For more information refer to `Membrane.RTP.VAD` module documentation.
        * `:twcc` (receiver) will gather transport-wide information about received packets and generate feedbacks for sender.
        For output pad, TWCC receiver can only be spawned. For more information refer to `Membrane.RTP.TWCCReceiver` module documentation.

        User can also pass its own RTP extensions for output pad.

        RTP extensions (except `:twcc`) are applied in the same order as passed to the pad options.

        Examples:

        * `{:vad, %Mebrane.RTP.VAD{vad_id: 1, time_window: 1_000_000}}`
        * `{:twcc, %Mebrane.RTP.TWCCReceiver{twcc_id: 1, report_interval: Membrane.Time.milliseconds(250)}}`
        """
      ],
      extensions: [
        spec: [extension_t()],
        default: [],
        description: """
        A list of general extensions that will be attached to the packets flow (added inside `Membrane.RTP.StreamReceiveBin`).
        In case of SRTP extensions are placed before the Decryptor. The order of provided elements is important
        as the extensions are applied in FIFO order.

        An extension can be responsible e.g. for dropping silent audio packets when encountered VAD extension data in the
        packet header.
        """
      ]
    ]

  def_output_pad :rtp_output,
    demand_unit: :buffers,
    accepted_format: %RemoteStream{type: :packetized, content_format: RTP},
    availability: :on_request,
    options: [
      payload_type: [
        spec: RTP.payload_type_t() | nil,
        default: nil,
        description: """
        Payload type of output stream. If not provided, determined from `:encoding`.
        """
      ],
      encoding: [
        spec: RTP.encoding_name_t() | nil,
        default: nil,
        description: """
        Encoding name of output stream. If not provided, determined from `:payload_type`.
        """
      ],
      clock_rate: [
        spec: integer() | nil,
        default: nil,
        description: """
        Clock rate to use. If not provided, determined from `:payload_type`.
        """
      ],
      rtp_extension_mapping: [
        spec: rtp_extension_mapping_t(),
        default: nil,
        description: """
        Mapping from locally used `rtp_extension_name_t()` to integer identifiers expected by
        the receiver of a RTP stream.
        """
      ]
    ]

  def_output_pad :rtcp_receiver_output,
    demand_unit: :buffers,
    accepted_format: %RemoteStream{type: :packetized, content_format: RTCP},
    availability: :on_request

  def_output_pad :rtcp_sender_output,
    demand_unit: :buffers,
    accepted_format: %RemoteStream{type: :packetized, content_format: RTCP},
    availability: :on_request

  defmodule State do
    @moduledoc false
    use Bunch.Access

    defstruct fmt_mapping: %{},
              ssrc_pt_mapping: %{},
              payloaders: nil,
              depayloaders: nil,
              ssrcs: %{},
              senders_ssrcs: %MapSet{},
              rtcp_receiver_report_interval: nil,
              rtcp_sender_report_interval: nil,
              receiver_ssrc_generator: nil,
              awaiting_rtx_links: %{},
              rtcp_sender_report_data: %Session.SenderReport.Data{},
              secure?: false,
              srtp_policies: nil,
              receiver_srtp_policies: nil
  end

  @impl true
  def handle_init(_ctx, options) do
    if options.secure? and not Code.ensure_loaded?(ExLibSRTP),
      do: raise("Optional dependency :ex_libsrtp is required when using secure option")

    structure = child(:ssrc_router, RTP.SSRCRouter)
    {receiver_srtp_policies, options} = Map.pop(options, :receiver_srtp_policies)
    {fmt_mapping, options} = Map.pop(options, :fmt_mapping)

    fmt_mapping =
      Bunch.Map.map_values(fmt_mapping, fn {encoding_name, clock_rate} ->
        %{encoding_name: encoding_name, clock_rate: clock_rate}
      end)

    state =
      %State{
        receiver_srtp_policies: receiver_srtp_policies || options.srtp_policies,
        fmt_mapping: fmt_mapping
      }
      |> Map.merge(Map.from_struct(options))

    {[spec: structure], state}
  end

  @impl true
  def handle_pad_added(Pad.ref(:rtp_input, ref) = pad, ctx, %{secure?: secure?} = state) do
    rtcp_receiver_output = Pad.ref(:rtcp_receiver_output, ref)
    rtcp? = Map.has_key?(ctx.pads, rtcp_receiver_output)

    add_srtcp_decryptor =
      &child(
        &1,
        {:srtcp_decryptor, ref},
        struct(Membrane.SRTCP.Decryptor, %{policies: state.srtp_policies})
      )

    add_srtcp_encryptor =
      &child(
        &1,
        {:srtcp_encryptor, ref},
        struct(Membrane.SRTP.Encryptor, %{policies: state.receiver_srtp_policies})
      )

    structure = [
      [
        bin_input(pad)
        |> via_in(:input, @rtp_input_params)
        |> child({:rtp_parser, ref}, %RTP.Parser{secure?: secure?})
        |> via_in(Pad.ref(:input, ref))
        |> get_child(:ssrc_router)
      ] ++
        if rtcp? do
          [
            get_child({:rtp_parser, ref})
            |> via_out(:rtcp_output)
            |> then(if secure?, do: add_srtcp_decryptor, else: & &1)
            |> child({:rtcp_parser, ref}, RTCP.Parser)
            |> via_out(:receiver_report_output)
            |> then(if secure?, do: add_srtcp_encryptor, else: & &1)
            |> bin_output(rtcp_receiver_output),
            get_child({:rtcp_parser, ref})
            |> via_in(Pad.ref(:input, {:rtcp, ref}))
            |> get_child(:ssrc_router)
          ]
        else
          []
        end
    ]

    {[spec: structure], state}
  end

  @impl true
  def handle_pad_added(Pad.ref(:output, ssrc) = pad, ctx, state) do
    %{
      depayloader: depayloader,
      clock_rate: clock_rate,
      rtp_extensions: rtp_extensions,
      encoding: encoding,
      telemetry_label: telemetry_label,
      extensions: extensions
    } = ctx.pads[pad].options

    payload_type = Map.fetch!(state.ssrc_pt_mapping, ssrc)
    clock_rate = clock_rate || get_from_register!(:clock_rate, payload_type, state)

    {local_ssrc, state} = add_ssrc(ssrc, state)

<<<<<<< HEAD
    stream_receive_bin_opts = %RTP.StreamReceiveBin{
      clock_rate: clock_rate,
      depayloader: depayloader,
      extensions: extensions,
      local_ssrc: local_ssrc,
      remote_ssrc: ssrc,
      rtcp_report_interval: state.rtcp_receiver_report_interval,
      telemetry_label: telemetry_label,
      secure?: state.secure?,
      srtp_policies: state.srtp_policies
    }

    {maybe_twcc, rtp_extensions} = Keyword.pop(rtp_extensions, :twcc)
    use_twcc? = maybe_twcc != nil
    {twcc_children, state} = maybe_spawn_twcc_receiver(maybe_twcc, ctx, state)
=======
    rtp_stream_name = {:stream_receive_bin, ssrc}

    stream_receive_bin_child =
      child(rtp_stream_name, %RTP.StreamReceiveBin{
        clock_rate: clock_rate,
        depayloader: depayloader,
        extensions: extensions,
        local_ssrc: local_ssrc,
        remote_ssrc: ssrc,
        rtcp_report_interval: state.rtcp_receiver_report_interval,
        telemetry_label: telemetry_label,
        secure?: state.secure?,
        srtp_policies: state.srtp_policies
      })

    {rtp_extensions, maybe_add_twcc_receiver, state} =
      maybe_handle_twcc_receiver(rtp_extensions, ssrc, ctx, state)
>>>>>>> 727ec407

    ssrc_router_pad_options = [
      encoding: encoding,
      telemetry_label: telemetry_label
    ]

    router_link_builder =
      get_child(:ssrc_router)
      |> via_out(Pad.ref(:output, ssrc), options: ssrc_router_pad_options)
<<<<<<< HEAD
      |> then(&link_twcc_receiver_if(use_twcc?, &1, ssrc))
      |> to({:stream_receive_bin, ssrc}, stream_receive_bin_opts)

    router_link =
      rtp_extensions
      |> Enum.reduce(router_link, fn {extension_name, config}, upstream ->
        upstream |> to({extension_name, ssrc}, config)
=======
      |> then(maybe_add_twcc_receiver)
      |> get_child(rtp_stream_name)

    structure =
      rtp_extensions
      |> Enum.reduce(router_link_builder, fn {extension_name, config}, builder ->
        extension_id = {extension_name, ssrc}
        builder |> child(extension_id, config)
>>>>>>> 727ec407
      end)
      |> bin_output(pad)

<<<<<<< HEAD
    new_links = [
      router_link
      |> via_in(Pad.ref(:input, ssrc))
      # TODO: Replace funnel with something smarter that will handle possible repeats
      |> to({:rtx_funnel, ssrc}, Membrane.Funnel)
      |> to_bin_output(pad)
    ]

    {rtx_links_generator, awaiting_rtx_links} =
      Map.pop(state.awaiting_rtx_links, ssrc, fn _twcc -> [] end)

    state = %State{state | awaiting_rtx_links: awaiting_rtx_links}
    links = new_links ++ rtx_links_generator.(use_twcc?)

    {{:ok, spec: %ParentSpec{children: twcc_children, links: links}}, state}
=======
    structure = [stream_receive_bin_child, structure]

    {[spec: structure], state}
>>>>>>> 727ec407
  end

  @impl true
  def handle_pad_added(Pad.ref(:rtcp_receiver_output, ref), ctx, state) do
    if Map.has_key?(ctx.children, {:rtp_parser, ref}) do
      raise "RTCP receiver output has to be linked before corresponding RTP input"
    end

    {[], state}
  end

  @impl true
  def handle_pad_added(Pad.ref(:rtcp_sender_output, ssrc), ctx, state) do
    if Map.has_key?(ctx.children, {:stream_send_bin, ssrc}) do
      raise "RTCP sender output has to be linked before corresponding input"
    end

    {[], state}
  end

  @impl true
  def handle_pad_added(Pad.ref(name, ssrc), ctx, state)
      when name in [:input, :rtp_output] do
    input_pad = Pad.ref(:input, ssrc)
    output_pad = Pad.ref(:rtp_output, ssrc)

    pads_present? = Enum.all?([input_pad, output_pad], &Map.has_key?(ctx.pads, &1))

    rtcp_sender_output = Pad.ref(:rtcp_sender_output, ssrc)
    rtcp? = Map.has_key?(ctx.pads, rtcp_sender_output)

    if not pads_present? or Map.has_key?(ctx.children, {:stream_send_bin, ssrc}) do
      {[], state}
    else
      %{payloader: payloader} = ctx.pads[input_pad].options

      %{clock_rate: clock_rate, rtp_extension_mapping: rtp_extension_mapping} =
        ctx.pads[output_pad].options

      payload_type = get_output_payload_type!(ctx, ssrc)
      clock_rate = clock_rate || get_from_register!(:clock_rate, payload_type, state)

      add_srtp_encryptor =
        &child(
          &1,
          {:srtp_encryptor, ssrc},
          struct(SRTP.Encryptor, %{policies: state.srtp_policies})
        )

      %{rtp_extensions: rtp_extensions} = ctx.pads[input_pad].options

      maybe_link_twcc_sender = maybe_handle_twcc_sender(rtp_extensions, ssrc, ctx)

      structure = [
        bin_input(input_pad)
        |> then(maybe_link_twcc_sender)
        |> child({:stream_send_bin, ssrc}, %RTP.StreamSendBin{
          ssrc: ssrc,
          payload_type: payload_type,
          payloader: payloader,
          clock_rate: clock_rate,
          rtcp_report_interval: state.rtcp_sender_report_interval,
          rtp_extension_mapping: rtp_extension_mapping || %{}
        })
        |> then(if state.secure?, do: add_srtp_encryptor, else: & &1)
        |> bin_output(output_pad)
      ]

      # if RTCP is present create all set of input and output pads for RTCP flow
      rtcp_structure =
        if rtcp? do
          link_srtcp_encryptor =
            &child(
              &1,
              {:srtcp_sender_encryptor, ssrc},
              struct(SRTP.Encryptor, %{
                policies: state.srtp_policies
              })
            )

          [
            get_child({:stream_send_bin, ssrc})
            |> via_out(:rtcp_output)
            |> then(if state.secure?, do: link_srtcp_encryptor, else: & &1)
            |> bin_output(rtcp_sender_output),
            get_child(:ssrc_router)
            |> via_out(Pad.ref(:output, ssrc))
            |> via_in(:rtcp_input)
            |> get_child({:stream_send_bin, ssrc})
          ]
        else
          []
        end

      spec = structure ++ rtcp_structure
      state = %{state | senders_ssrcs: MapSet.put(state.senders_ssrcs, ssrc)}

      {[spec: spec], state}
    end
  end

  @impl true
  def handle_pad_removed(Pad.ref(:rtp_input, ref), ctx, state) do
    children =
      [
        :rtp_parser,
        :rtcp_parser,
        :srtcp_decryptor,
        :srtcp_encryptor
      ]
      |> Enum.map(&{&1, ref})
      |> Enum.filter(&Map.has_key?(ctx.children, &1))

    {[remove_child: children], state}
  end

  @impl true
  def handle_pad_removed(Pad.ref(:output, ssrc), ctx, state) do
    # TODO: parent may not know when to unlink, we need to timout SSRCs and notify about that and BYE packets over RTCP
    state = %{state | ssrcs: Map.delete(state.ssrcs, ssrc)}
    stream_receive_bin = Map.get(ctx.children, {:stream_receive_bin, ssrc})

    if stream_receive_bin != nil and !stream_receive_bin.terminating? do
      {[remove_child: {:stream_receive_bin, ssrc}], state}
    else
      {[], state}
    end
  end

  @impl true
  def handle_pad_removed(Pad.ref(name, ssrc), ctx, state)
      when name in [:input, :rtp_output] do
    children =
      for {child_name, child} <-
            Map.take(ctx.children, [{:stream_send_bin, ssrc}, {:srtp_encryptor, ssrc}]),
          !child.terminating?,
          into: [] do
        child_name
      end

    {[remove_child: children], state}
  end

  @impl true
  def handle_pad_removed(Pad.ref(name, _ref), _ctx, state)
      when name in [:rtcp_receiver_output, :rtcp_sender_output] do
    {[], state}
  end

  @impl true
  def handle_child_notification(
        {:new_rtp_stream, ssrc, payload_type, extensions},
        :ssrc_router,
        _ctx,
        state
      ) do
    state = put_in(state.ssrc_pt_mapping[ssrc], payload_type)
    {[notify_parent: {:new_rtp_stream, ssrc, payload_type, extensions}], state}
  end

  @impl true
  def handle_child_notification({:vad, _val} = msg, _from, _ctx, state) do
    {[notify_parent: msg], state}
  end

  @impl true
  def handle_child_notification({:bandwidth_estimation, _val} = msg, :twcc_sender, _ctx, state) do
    {[notify_parent: msg], state}
  end

  @impl true
  def handle_child_notification({:twcc_feedback, _feedback} = msg, _rtcp_parser, _ctx, state) do
    {[notify_child: {:twcc_sender, msg}], state}
  end

  @impl true
  def handle_other(%RequireExtensions{} = msg, _ctx, state) do
    {{:ok, forward: {:ssrc_router, msg}}, state}
  end

  @impl true
  def handle_other(%RTXInfo{ssrc: ssrc} = msg, ctx, state) do
    rtx_parser_opts = %RTP.RTXParser{
      original_payload_type: msg.original_payload_type,
      rid_id: msg.rid_id,
      repaired_rid_id: msg.repaired_rid_id
    }

    link_decryptor =
      &to(
        &1,
        {:decryptor, ssrc},
        struct(Membrane.SRTP.Decryptor, %{policies: state.srtp_policies})
      )

    links_generator = fn twcc? ->
      [
        link(:ssrc_router)
        |> via_out(Pad.ref(:output, ssrc))
        # TODO: Fix TWCCReceiver not noticing packets dropped by SSRCRouter
        |> then(&link_twcc_receiver_if(twcc?, &1, ssrc))
        |> then(if(state.secure?, do: link_decryptor, else: & &1))
        |> to({:rtx, ssrc}, rtx_parser_opts)
        |> via_in(Pad.ref(:input, ssrc))
        |> to({:rtx_funnel, msg.original_ssrc})
      ]
    end

    # Always link RTX after the original pad
    if Map.has_key?(ctx.pads, Pad.ref(:output, msg.original_ssrc)) do
      twcc? = ctx.children[:twcc_receiver] != nil
      {{:ok, spec: %ParentSpec{links: links_generator.(twcc?)}}, state}
    else
      awaiting_rtx_links = Map.put(state.awaiting_rtx_links, msg.original_ssrc, links_generator)
      {:ok, %{state | awaiting_rtx_links: awaiting_rtx_links}}
    end
  end

  defp add_ssrc(remote_ssrc, state) do
    %{ssrcs: ssrcs, receiver_ssrc_generator: generator} = state
    local_ssrc = generator.([remote_ssrc | Map.keys(ssrcs)], Map.values(ssrcs))
    {local_ssrc, put_in(state, [:ssrcs, remote_ssrc], local_ssrc)}
  end

  defp get_from_register!(field, pt, state) do
    pt_mapping = get_payload_type_mapping!(pt, state)
    Map.fetch!(pt_mapping, field)
  end

  defp get_payload_type_mapping!(payload_type, state) do
    pt_mapping =
      PayloadFormat.get_payload_type_mapping(payload_type)
      |> Map.merge(state.fmt_mapping[payload_type] || %{})

    if Map.has_key?(pt_mapping, :encoding_name) and Map.has_key?(pt_mapping, :clock_rate) do
      pt_mapping
    else
      raise "Unknown RTP payload type #{payload_type}"
    end
  end

  defp get_output_payload_type!(ctx, ssrc) do
    pad = Pad.ref(:rtp_output, ssrc)
    %{payload_type: pt, encoding: encoding} = ctx.pads[pad].options

    unless pt || encoding do
      raise "Neither payload_type nor encoding specified for #{inspect(pad)})"
    end

    pt || PayloadFormat.get(encoding).payload_type ||
      raise "Cannot find default RTP payload type for encoding #{encoding}"
  end

  defp maybe_spawn_twcc_receiver(nil, _ctx, state) do
    {[], state}
  end

<<<<<<< HEAD
  # TWCC is a transport-wide extension, there should exist only one TWCC receiver
  # spawn it only if it doesn't exist
  defp maybe_spawn_twcc_receiver(_twcc_struct, %{children: %{twcc_receiver: _receiver}}, state) do
    {[], state}
  end
=======
    to_twcc_receiver = fn link ->
      if should_create_child? do
        link
        |> child(:twcc_receiver, %{maybe_twcc | feedback_sender_ssrc: maybe_twcc_ssrc})
      else
        link
        |> get_child(:twcc_receiver)
      end
    end
>>>>>>> 727ec407

  defp maybe_spawn_twcc_receiver(%_twcc_struct{} = twcc, _ctx, state) do
    {twcc_ssrc, state} = add_ssrc(nil, state)
    {[{:twcc_receiver, %{twcc | feedback_sender_ssrc: twcc_ssrc}}], state}
  end

  defp link_twcc_receiver_if(false, builder, _pad_ssrc) do
    builder
  end

  defp link_twcc_receiver_if(true, builder, pad_ssrc) do
    builder
    |> via_in(Pad.ref(:input, pad_ssrc))
    |> to(:twcc_receiver)
    |> via_out(Pad.ref(:output, pad_ssrc))
  end

  defp maybe_handle_twcc_sender(rtp_extensions, pad_ssrc, ctx) do
    # Workaround: as TWCC is a transport-wide extension, there should exist only one TWCC sender
    # child that handles packets for all outgoing streams.
    maybe_twcc = Keyword.get(rtp_extensions, :twcc)

    should_link? = maybe_twcc != nil

    should_create_child? = not Map.has_key?(ctx.children, :twcc_sender)

    to_twcc_sender = fn link ->
      if should_create_child? do
        link |> child(:twcc_sender, maybe_twcc)
      else
        link |> get_child(:twcc_sender)
      end
    end

    link_twcc = fn link_builder ->
      link_builder
      |> via_in(Pad.ref(:input, pad_ssrc))
      |> then(to_twcc_sender)
      |> via_out(Pad.ref(:output, pad_ssrc))
    end

    if should_link? do
      link_twcc
    else
      & &1
    end
  end
end<|MERGE_RESOLUTION|>--- conflicted
+++ resolved
@@ -65,13 +65,9 @@
   require Bitwise
   require Membrane.Logger
   alias Membrane.RTP.{PayloadFormat, Session}
-<<<<<<< HEAD
   alias Membrane.RTP.SessionBin.RTXInfo
   alias Membrane.RTP.SSRCRouter.RequireExtensions
-  alias Membrane.{ParentSpec, RemoteStream, RTCP, RTP, SRTP}
-=======
   alias Membrane.{RemoteStream, RTCP, RTP, SRTP}
->>>>>>> 727ec407
 
   @type new_stream_notification_t :: Membrane.RTP.SSRCRouter.new_stream_notification_t()
 
@@ -439,7 +435,6 @@
 
     {local_ssrc, state} = add_ssrc(ssrc, state)
 
-<<<<<<< HEAD
     stream_receive_bin_opts = %RTP.StreamReceiveBin{
       clock_rate: clock_rate,
       depayloader: depayloader,
@@ -455,76 +450,35 @@
     {maybe_twcc, rtp_extensions} = Keyword.pop(rtp_extensions, :twcc)
     use_twcc? = maybe_twcc != nil
     {twcc_children, state} = maybe_spawn_twcc_receiver(maybe_twcc, ctx, state)
-=======
-    rtp_stream_name = {:stream_receive_bin, ssrc}
-
-    stream_receive_bin_child =
-      child(rtp_stream_name, %RTP.StreamReceiveBin{
-        clock_rate: clock_rate,
-        depayloader: depayloader,
-        extensions: extensions,
-        local_ssrc: local_ssrc,
-        remote_ssrc: ssrc,
-        rtcp_report_interval: state.rtcp_receiver_report_interval,
-        telemetry_label: telemetry_label,
-        secure?: state.secure?,
-        srtp_policies: state.srtp_policies
-      })
-
-    {rtp_extensions, maybe_add_twcc_receiver, state} =
-      maybe_handle_twcc_receiver(rtp_extensions, ssrc, ctx, state)
->>>>>>> 727ec407
 
     ssrc_router_pad_options = [
       encoding: encoding,
       telemetry_label: telemetry_label
     ]
 
-    router_link_builder =
+    router_link =
       get_child(:ssrc_router)
       |> via_out(Pad.ref(:output, ssrc), options: ssrc_router_pad_options)
-<<<<<<< HEAD
       |> then(&link_twcc_receiver_if(use_twcc?, &1, ssrc))
-      |> to({:stream_receive_bin, ssrc}, stream_receive_bin_opts)
-
-    router_link =
-      rtp_extensions
-      |> Enum.reduce(router_link, fn {extension_name, config}, upstream ->
-        upstream |> to({extension_name, ssrc}, config)
-=======
-      |> then(maybe_add_twcc_receiver)
-      |> get_child(rtp_stream_name)
-
-    structure =
-      rtp_extensions
-      |> Enum.reduce(router_link_builder, fn {extension_name, config}, builder ->
-        extension_id = {extension_name, ssrc}
-        builder |> child(extension_id, config)
->>>>>>> 727ec407
+      |> child({:stream_receive_bin, ssrc}, stream_receive_bin_opts)
+      |> then(fn router_link_builder ->
+        rtp_extensions
+        |> Enum.reduce(router_link_builder, fn {extension_name, config}, builder ->
+          builder |> child({extension_name, ssrc}, config)
+        end)
       end)
-      |> bin_output(pad)
-
-<<<<<<< HEAD
-    new_links = [
-      router_link
       |> via_in(Pad.ref(:input, ssrc))
       # TODO: Replace funnel with something smarter that will handle possible repeats
-      |> to({:rtx_funnel, ssrc}, Membrane.Funnel)
-      |> to_bin_output(pad)
-    ]
+      |> child({:rtx_funnel, ssrc}, Membrane.Funnel)
+      |> bin_output(pad)
 
     {rtx_links_generator, awaiting_rtx_links} =
       Map.pop(state.awaiting_rtx_links, ssrc, fn _twcc -> [] end)
 
     state = %State{state | awaiting_rtx_links: awaiting_rtx_links}
-    links = new_links ++ rtx_links_generator.(use_twcc?)
-
-    {{:ok, spec: %ParentSpec{children: twcc_children, links: links}}, state}
-=======
-    structure = [stream_receive_bin_child, structure]
-
+
+    structure = List.flatten([twcc_children, router_link, rtx_links_generator.(use_twcc?)])
     {[spec: structure], state}
->>>>>>> 727ec407
   end
 
   @impl true
@@ -701,12 +655,12 @@
   end
 
   @impl true
-  def handle_other(%RequireExtensions{} = msg, _ctx, state) do
-    {{:ok, forward: {:ssrc_router, msg}}, state}
-  end
-
-  @impl true
-  def handle_other(%RTXInfo{ssrc: ssrc} = msg, ctx, state) do
+  def handle_parent_notification(%RequireExtensions{} = msg, _ctx, state) do
+    {[notify_child: {:ssrc_router, msg}], state}
+  end
+
+  @impl true
+  def handle_parent_notification(%RTXInfo{ssrc: ssrc} = msg, ctx, state) do
     rtx_parser_opts = %RTP.RTXParser{
       original_payload_type: msg.original_payload_type,
       rid_id: msg.rid_id,
@@ -714,7 +668,7 @@
     }
 
     link_decryptor =
-      &to(
+      &child(
         &1,
         {:decryptor, ssrc},
         struct(Membrane.SRTP.Decryptor, %{policies: state.srtp_policies})
@@ -722,24 +676,24 @@
 
     links_generator = fn twcc? ->
       [
-        link(:ssrc_router)
+        get_child(:ssrc_router)
         |> via_out(Pad.ref(:output, ssrc))
         # TODO: Fix TWCCReceiver not noticing packets dropped by SSRCRouter
         |> then(&link_twcc_receiver_if(twcc?, &1, ssrc))
         |> then(if(state.secure?, do: link_decryptor, else: & &1))
-        |> to({:rtx, ssrc}, rtx_parser_opts)
+        |> child({:rtx, ssrc}, rtx_parser_opts)
         |> via_in(Pad.ref(:input, ssrc))
-        |> to({:rtx_funnel, msg.original_ssrc})
+        |> get_child({:rtx_funnel, msg.original_ssrc})
       ]
     end
 
     # Always link RTX after the original pad
     if Map.has_key?(ctx.pads, Pad.ref(:output, msg.original_ssrc)) do
       twcc? = ctx.children[:twcc_receiver] != nil
-      {{:ok, spec: %ParentSpec{links: links_generator.(twcc?)}}, state}
+      {[spec: links_generator.(twcc?)], state}
     else
       awaiting_rtx_links = Map.put(state.awaiting_rtx_links, msg.original_ssrc, links_generator)
-      {:ok, %{state | awaiting_rtx_links: awaiting_rtx_links}}
+      {[], %{state | awaiting_rtx_links: awaiting_rtx_links}}
     end
   end
 
@@ -782,27 +736,15 @@
     {[], state}
   end
 
-<<<<<<< HEAD
   # TWCC is a transport-wide extension, there should exist only one TWCC receiver
   # spawn it only if it doesn't exist
   defp maybe_spawn_twcc_receiver(_twcc_struct, %{children: %{twcc_receiver: _receiver}}, state) do
     {[], state}
   end
-=======
-    to_twcc_receiver = fn link ->
-      if should_create_child? do
-        link
-        |> child(:twcc_receiver, %{maybe_twcc | feedback_sender_ssrc: maybe_twcc_ssrc})
-      else
-        link
-        |> get_child(:twcc_receiver)
-      end
-    end
->>>>>>> 727ec407
 
   defp maybe_spawn_twcc_receiver(%_twcc_struct{} = twcc, _ctx, state) do
     {twcc_ssrc, state} = add_ssrc(nil, state)
-    {[{:twcc_receiver, %{twcc | feedback_sender_ssrc: twcc_ssrc}}], state}
+    {[child(:twcc_receiver, %{twcc | feedback_sender_ssrc: twcc_ssrc})], state}
   end
 
   defp link_twcc_receiver_if(false, builder, _pad_ssrc) do
@@ -812,7 +754,7 @@
   defp link_twcc_receiver_if(true, builder, pad_ssrc) do
     builder
     |> via_in(Pad.ref(:input, pad_ssrc))
-    |> to(:twcc_receiver)
+    |> get_child(:twcc_receiver)
     |> via_out(Pad.ref(:output, pad_ssrc))
   end
 
