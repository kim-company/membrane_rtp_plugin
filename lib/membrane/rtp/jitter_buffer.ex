defmodule Membrane.RTP.JitterBuffer do
  @moduledoc """
  Element that buffers and reorders RTP packets based on `sequence_number`.
  """
  use Membrane.Filter
  use Membrane.Log
  use Bunch

  alias Membrane.{RTP, Time}
  alias __MODULE__.{BufferStore, Record}

  @type packet_index :: non_neg_integer()

  @max_timestamp 0xFFFFFFFF

  def_output_pad :output,
    caps: RTP

  def_input_pad :input,
    caps: RTP,
    demand_unit: :buffers

  @default_latency 200 |> Time.milliseconds()

  def_options clock_rate: [type: :integer, spec: RTP.clock_rate_t()],
              latency: [
                type: :time,
                default: @default_latency,
                description: """
                Delay introduced by JitterBuffer
                """
              ]

  defmodule State do
    @moduledoc false
    use Bunch.Access

    defstruct store: %BufferStore{},
              clock_rate: nil,
              latency: nil,
              waiting?: true,
              max_latency_timer: nil,
              timestamp_base: nil,
<<<<<<< HEAD
              previous_timestamp: -1
=======
              previous_timestamp: nil,
              stats_acc: %{expected_prior: 0, received_prior: 0, last_transit: nil, jitter: 0.0}
>>>>>>> c24abf0e

    @type t :: %__MODULE__{
            store: BufferStore.t(),
            clock_rate: RTP.clock_rate_t(),
            latency: Time.t(),
            waiting?: boolean(),
            max_latency_timer: reference
          }
  end

  @impl true
  def handle_init(%__MODULE__{latency: latency, clock_rate: clock_rate}) do
    if latency == nil do
      raise "Latancy cannot be nil"
    end

    {:ok, %State{latency: latency, clock_rate: clock_rate}}
  end

  @impl true
  def handle_start_of_stream(:input, _context, state) do
    Process.send_after(
      self(),
      :initial_latency_passed,
      state.latency |> Time.to_milliseconds()
    )

    {:ok, %{state | waiting?: true}}
  end

  @impl true
  def handle_demand(:output, size, :buffers, _ctx, state),
    do: {{:ok, demand: {:input, size}}, state}

  @impl true
  def handle_end_of_stream(:input, _context, %State{store: store} = state) do
    {actions, state} =
      store
      |> BufferStore.dump()
      |> Enum.map_reduce(state, &record_to_action/2)

    {{:ok, actions ++ [end_of_stream: :output]}, %State{state | store: %BufferStore{}}}
  end

  @impl true
  def handle_process(:input, buffer, _context, %State{store: store, waiting?: true} = state) do
    state =
      case BufferStore.insert_buffer(store, buffer) do
        {:ok, result} ->
          %State{state | store: result}

        {:error, :late_packet} ->
          warn("Late packet has arrived")
          state
      end

    {:ok, state}
  end

  @impl true
  def handle_process(:input, buffer, _context, %State{store: store} = state) do
    case BufferStore.insert_buffer(store, buffer) do
      {:ok, result} ->
        state = %State{state | store: result}
        send_buffers(state)

      {:error, :late_packet} ->
        warn("Late packet has arrived")
        {{:ok, redemand: :output}, state}
    end
  end

  @impl true
  def handle_event(pad, event, ctx, state), do: super(pad, event, ctx, state)

  @impl true
  def handle_other(:initial_latency_passed, _context, state) do
    state = %State{state | waiting?: false}
    send_buffers(state)
  end

  @impl true
  def handle_other(:send_buffers, _context, state) do
    state = %State{state | max_latency_timer: nil}
    send_buffers(state)
  end

  defp send_buffers(%State{store: store} = state) do
    # Shift buffers that stayed in queue longer than latency and any gaps before them
    {too_old_records, store} = BufferStore.shift_older_than(store, state.latency)
    # Additionally, shift buffers as long as there are no gaps
    {buffers, store} = BufferStore.shift_ordered(store)

    {actions, state} = (too_old_records ++ buffers) |> Enum.map_reduce(state, &record_to_action/2)

    state = %{state | store: store} |> set_timer()

    {{:ok, actions ++ [redemand: :output]}, state}
  end

  @spec set_timer(State.t()) :: State.t()
  defp set_timer(%State{max_latency_timer: nil, latency: latency} = state) do
    new_timer =
      case BufferStore.first_record_timestamp(state.store) do
        nil ->
          nil

        buffer_ts ->
          since_insertion = Time.monotonic_time() - buffer_ts
          send_after_time = max(0, latency - since_insertion) |> Time.to_milliseconds()
          Process.send_after(self(), :send_buffers, send_after_time)
      end

    %State{state | max_latency_timer: new_timer}
  end

  defp set_timer(%State{max_latency_timer: timer} = state) when timer != nil, do: state

  defp record_to_action(nil, state) do
    action = {:event, {:output, %Membrane.Event.Discontinuity{}}}
    {action, state}
  end

  defp record_to_action(%Record{buffer: buffer}, state) do
    %{timestamp: rtp_timestamp} = buffer.metadata.rtp
    timestamp_base = state.timestamp_base || rtp_timestamp
    previous_timestamp = state.previous_timestamp || rtp_timestamp

    # timestamps in RTP don't have to be monotonic therefore there can be
    # a situation where in 2 consecutive packets the latter packet will have smaller timestamp
    # than the previous one while not overflowing the timestamp number
    # https://datatracker.ietf.org/doc/html/rfc3550#section-5.1

    # a) both timestamps within the same timestamp's cycle
    distance_if_current = abs(previous_timestamp - rtp_timestamp)
    # b) current timestamp from previous timestamp's  cycle
    distance_if_prev = abs(previous_timestamp - (rtp_timestamp - @max_timestamp))
    # c) current timestamp from new cycle
    distance_if_next = abs(previous_timestamp - (rtp_timestamp + @max_timestamp))

    cycle =
      [
        {:current, distance_if_current},
        {:next, distance_if_next},
        {:prev, distance_if_prev}
      ]
      |> Enum.min_by(fn {_atom, distance} -> distance end)
      |> then(fn {result, _value} -> result end)

    timestamp_base =
      case cycle do
        :next -> timestamp_base - @max_timestamp - 1
        :prev -> timestamp_base + @max_timestamp + 1
        :current -> timestamp_base
      end

    timestamp = Ratio.div((rtp_timestamp - timestamp_base) * Time.second(), state.clock_rate)
    buffer = Bunch.Struct.put_in(buffer, [:metadata, :timestamp], timestamp)
    action = {:buffer, {:output, buffer}}
    state = %{state | timestamp_base: timestamp_base, previous_timestamp: rtp_timestamp}
    {action, state}
  end
end<|MERGE_RESOLUTION|>--- conflicted
+++ resolved
@@ -41,12 +41,7 @@
               waiting?: true,
               max_latency_timer: nil,
               timestamp_base: nil,
-<<<<<<< HEAD
-              previous_timestamp: -1
-=======
-              previous_timestamp: nil,
-              stats_acc: %{expected_prior: 0, received_prior: 0, last_transit: nil, jitter: 0.0}
->>>>>>> c24abf0e
+              previous_timestamp: nil
 
     @type t :: %__MODULE__{
             store: BufferStore.t(),
